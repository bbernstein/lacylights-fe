'use client';

import { useState, useEffect, useMemo, useCallback, useRef } from 'react';
import { useQuery, useMutation } from '@apollo/client';
import { GET_SCENE, UPDATE_SCENE, START_PREVIEW_SESSION, CANCEL_PREVIEW_SESSION, UPDATE_PREVIEW_CHANNEL, INITIALIZE_PREVIEW_WITH_SCENE } from '@/graphql/scenes';
import { GET_PROJECT_FIXTURES, REORDER_SCENE_FIXTURES } from '@/graphql/fixtures';
import {
  DndContext,
  closestCenter,
  KeyboardSensor,
  PointerSensor,
  useSensor,
  useSensors,
  DragEndEvent,
} from '@dnd-kit/core';
import {
  arrayMove,
  SortableContext,
  sortableKeyboardCoordinates,
  verticalListSortingStrategy,
  useSortable,
} from '@dnd-kit/sortable';
import { CSS } from '@dnd-kit/utilities';
import { ChannelType, InstanceChannel, FixtureInstance, FixtureValue } from '@/types';
import ColorPickerModal from './ColorPickerModal';
import { rgbToChannelValues, channelValuesToRgb, COLOR_CHANNEL_TYPES, UV_COLOR_HEX } from '@/utils/colorConversion';

interface SceneEditorModalProps {
  isOpen: boolean;
  onClose: () => void;
  sceneId: string | null;
  onSceneUpdated: () => void;
}

// Extended FixtureValue interface with sceneOrder for sorting
interface SceneFixtureValue extends FixtureValue {
  sceneOrder?: number;
}

interface ChannelSliderProps {
  channel: InstanceChannel;
  value: number;
  fixtureId: string;
  channelIndex: number;
  onValueChange: (fixtureId: string, channelIndex: number, value: number) => void;
}

interface ColorSwatchProps {
  channels: InstanceChannel[];
  getChannelValue: (channelIndex: number) => number;
  onColorClick: () => void;
}


function ColorSwatch({ channels, getChannelValue, onColorClick }: ColorSwatchProps) {
  const colorChannels = useMemo(() => 
    channels.filter(channel => 
      COLOR_CHANNEL_TYPES.includes(channel.type as typeof COLOR_CHANNEL_TYPES[number])
    ),
    [channels]
  );

  const color = useMemo(() => {
    if (colorChannels.length === 0) return null;
    let r = 0, g = 0, b = 0;
    let hasIntensity = false;
    let intensity = 1;

    // Check for intensity channel
    const intensityChannel = channels.find(channel => channel.type === ChannelType.INTENSITY);
    if (intensityChannel) {
      hasIntensity = true;
      const intensityIndex = channels.indexOf(intensityChannel);
      intensity = getChannelValue(intensityIndex) / 255;
    }

    colorChannels.forEach((channel: InstanceChannel) => {
      const channelIndex = channels.indexOf(channel);
      const value = getChannelValue(channelIndex);
      const normalizedValue = value / 255;

      switch (channel.type) {
        case ChannelType.RED:
          r = Math.max(r, normalizedValue);
          break;
        case ChannelType.GREEN:
          g = Math.max(g, normalizedValue);
          break;
        case ChannelType.BLUE:
          b = Math.max(b, normalizedValue);
          break;
        case ChannelType.WHITE:
          // White adds to all channels
          r = Math.min(1, r + normalizedValue * 0.95);
          g = Math.min(1, g + normalizedValue * 0.95);
          b = Math.min(1, b + normalizedValue * 0.95);
          break;
        case ChannelType.AMBER:
          // Amber is roughly orange (255, 191, 0)
          r = Math.min(1, r + normalizedValue);
          g = Math.min(1, g + normalizedValue * 0.75);
          break;
        case ChannelType.UV:
          // UV is deep blue/purple (75, 0, 130)
          r = Math.min(1, r + normalizedValue * 0.29);
          b = Math.min(1, b + normalizedValue * 0.51);
          break;
      }
    });

    // Apply intensity if present
    if (hasIntensity) {
      r *= intensity;
      g *= intensity;
      b *= intensity;
    }

    // Convert to RGB values
    const rgb = {
      r: Math.round(r * 255),
      g: Math.round(g * 255),
      b: Math.round(b * 255),
    };

    return `rgb(${rgb.r}, ${rgb.g}, ${rgb.b})`;
  }, [colorChannels, channels, getChannelValue]);

  if (!color) return null;

  const brightness = colorChannels.some(channel => {
    const channelIndex = channels.indexOf(channel);
    return getChannelValue(channelIndex) > 0;
  });

  return (
    <div className="flex items-center space-x-2 px-2 py-1">
      <span className="text-xs text-gray-500 dark:text-gray-400">Color:</span>
      <button
        type="button"
        onClick={(e) => {
          e.stopPropagation();
          e.preventDefault();
          onColorClick();
        }}
        className="group relative focus:outline-none focus:ring-2 focus:ring-blue-500 focus:ring-offset-1 rounded-full"
        title="Click to open color picker"
      >
        <div 
          className="w-6 h-6 rounded-full border-2 border-gray-300 dark:border-gray-600 shadow-sm group-hover:border-gray-400 dark:group-hover:border-gray-500 transition-colors cursor-pointer"
          style={{ 
            backgroundColor: color,
            boxShadow: brightness ? `0 0 8px ${color}` : undefined
          }}
        />
      </button>
      <span className="text-xs font-mono text-gray-500 dark:text-gray-400">{color}</span>
    </div>
  );
}

function ChannelSlider({ channel, value, fixtureId, channelIndex, onValueChange }: ChannelSliderProps) {
  const [localValue, setLocalValue] = useState(value);
  
  useEffect(() => {
    setLocalValue(value);
  }, [value]);
  
  const handleChange = (e: React.ChangeEvent<HTMLInputElement>) => {
    const newValue = parseInt(e.target.value);
    setLocalValue(newValue);
    onValueChange(fixtureId, channelIndex, newValue);
  };

  const handleInputChange = (e: React.ChangeEvent<HTMLInputElement>) => {
    const newValue = parseInt(e.target.value) || 0;
    const clampedValue = Math.max(channel.minValue || 0, Math.min(channel.maxValue || 255, newValue));
    setLocalValue(clampedValue);
    onValueChange(fixtureId, channelIndex, clampedValue);
  };

  const handleKeyDown = (e: React.KeyboardEvent<HTMLInputElement>) => {
    let newValue = localValue;
    
    if (e.key === 'ArrowUp') {
      e.preventDefault();
      newValue = Math.min((channel.maxValue || 255), localValue + (e.shiftKey ? 10 : 1));
    } else if (e.key === 'ArrowDown') {
      e.preventDefault();
      newValue = Math.max((channel.minValue || 0), localValue - (e.shiftKey ? 10 : 1));
    }
    
    if (newValue !== localValue) {
      setLocalValue(newValue);
      onValueChange(fixtureId, channelIndex, newValue);
    }
  };
  
  // Get color for color channels
  const getChannelColor = () => {
    switch (channel.type) {
      case ChannelType.RED: return '#ff0000';
      case ChannelType.GREEN: return '#00ff00';
      case ChannelType.BLUE: return '#0080ff';
      case ChannelType.AMBER: return '#ffbf00';
      case ChannelType.WHITE: return '#ffffff';
      case ChannelType.UV: return UV_COLOR_HEX;
      default: return null;
    }
  };

  const channelColor = getChannelColor();

  return (
    <div className="flex items-center space-x-3 py-1.5 px-2 hover:bg-gray-50 dark:hover:bg-gray-700/50 rounded">
      <label className="text-sm text-gray-700 dark:text-gray-300 w-20 flex-shrink-0 flex items-center space-x-1" title={`Type: ${channel.type}`}>
        {channelColor && (
          <div 
            className="w-3 h-3 rounded-full border border-gray-300 dark:border-gray-600"
            style={{ backgroundColor: channelColor }}
          />
        )}
        <span>{channel.name}</span>
      </label>
      <input
        type="range"
        min={channel.minValue || 0}
        max={channel.maxValue || 255}
        value={localValue}
        onChange={handleChange}
        className="flex-1 h-1.5 bg-gray-200 rounded-lg appearance-none cursor-pointer dark:bg-gray-600
                   [&::-webkit-slider-thumb]:appearance-none [&::-webkit-slider-thumb]:w-3 [&::-webkit-slider-thumb]:h-3 
                   [&::-webkit-slider-thumb]:bg-blue-600 [&::-webkit-slider-thumb]:rounded-full [&::-webkit-slider-thumb]:cursor-pointer
                   [&::-webkit-slider-thumb]:hover:bg-blue-700 [&::-webkit-slider-thumb]:hover:scale-125 [&::-webkit-slider-thumb]:transition-all
                   [&::-moz-range-thumb]:w-3 [&::-moz-range-thumb]:h-3 [&::-moz-range-thumb]:bg-blue-600 
                   [&::-moz-range-thumb]:rounded-full [&::-moz-range-thumb]:border-0 [&::-moz-range-thumb]:cursor-pointer
                   [&::-moz-range-thumb]:hover:bg-blue-700 [&::-moz-range-thumb]:hover:scale-125 [&::-moz-range-thumb]:transition-all"
      />
      <input
        type="number"
        min={channel.minValue || 0}
        max={channel.maxValue || 255}
        value={localValue}
        onChange={handleInputChange}
        onKeyDown={handleKeyDown}
        className="w-14 text-sm text-center font-mono bg-gray-100 dark:bg-gray-700 border border-gray-300 dark:border-gray-600 rounded px-1 py-0.5 focus:outline-none focus:ring-1 focus:ring-blue-500"
        title="Use arrow keys to adjust. Hold Shift for ±10"
      />
    </div>
  );
}

interface SortableFixtureRowProps {
  fixtureValue: SceneFixtureValue;
  index: number;
  channelValues: Map<string, number[]>;
  formatFixtureInfo: (fixture: FixtureInstance) => string;
  handleChannelValueChange: (fixtureId: string, channelIndex: number, value: number) => void;
  handleColorSwatchClick: (fixtureId: string) => void;
  handleRemoveFixture: (fixtureId: string) => void;
}

function SortableFixtureRow({ 
  fixtureValue, 
  index: _index, 
  channelValues, 
  formatFixtureInfo, 
  handleChannelValueChange, 
  handleColorSwatchClick, 
  handleRemoveFixture 
}: SortableFixtureRowProps) {
  const {
    attributes,
    listeners,
    setNodeRef,
    transform,
    transition,
  } = useSortable({ id: fixtureValue.fixture.id });

  const style = {
    transform: CSS.Transform.toString(transform),
    transition,
  };

  // Direct access to channels from the fixture
  const channels = fixtureValue.fixture.channels || [];
  const currentChannelValues = channelValues.get(fixtureValue.fixture.id) || fixtureValue.channelValues || [];
  
  // Helper function to get current channel value by index
  const getChannelValue = (channelIndex: number) => {
    return currentChannelValues[channelIndex] ?? 0;
  };

  return (
    <div 
      ref={setNodeRef} 
      style={style} 
      className="p-3 border-b border-gray-200 dark:border-gray-700 last:border-b-0"
      {...attributes}
    >
      <div className="flex items-start justify-between mb-2 px-2">
        <div className="flex items-center flex-1">
          <button
            type="button"
            className="mr-3 cursor-grab active:cursor-grabbing text-gray-400 hover:text-gray-600 dark:text-gray-500 dark:hover:text-gray-300"
            {...listeners}
            title="Drag to reorder"
          >
            <svg className="w-4 h-4" fill="none" stroke="currentColor" viewBox="0 0 24 24">
              <path strokeLinecap="round" strokeLinejoin="round" strokeWidth={2} d="M4 8h16M4 16h16" />
            </svg>
          </button>
          <div>
            <h4 className="text-sm font-medium text-gray-900 dark:text-white">
              {fixtureValue.fixture.name}
              <span className="ml-2 text-xs text-gray-500 dark:text-gray-400">
                {formatFixtureInfo(fixtureValue.fixture)}
              </span>
            </h4>
          </div>
        </div>
        <div className="flex items-center space-x-2">
          <ColorSwatch 
            channels={channels}
            getChannelValue={getChannelValue}
            onColorClick={() => handleColorSwatchClick(fixtureValue.fixture.id)}
          />
          <button
            type="button"
            onClick={() => handleRemoveFixture(fixtureValue.fixture.id)}
            className="p-1 text-red-500 hover:text-red-700 dark:text-red-400 dark:hover:text-red-300"
            title="Remove from scene"
          >
            <svg className="w-4 h-4" fill="none" stroke="currentColor" viewBox="0 0 24 24">
              <path strokeLinecap="round" strokeLinejoin="round" strokeWidth={2} d="M6 18L18 6M6 6l12 12" />
            </svg>
          </button>
        </div>
      </div>
      <div className="space-y-0.5">
        {channels.map((channel: InstanceChannel, channelIndex: number) => (
          <ChannelSlider
            key={`${fixtureValue.id}-${channel.id}-${channelIndex}`}
            channel={channel}
            value={getChannelValue(channelIndex)}
            fixtureId={fixtureValue.fixture.id}
            channelIndex={channelIndex}
            onValueChange={handleChannelValueChange}
          />
        ))}
      </div>
    </div>
  );
}

export default function SceneEditorModal({ isOpen, onClose, sceneId, onSceneUpdated }: SceneEditorModalProps) {
  // Use a composite key: fixtureId-channelIndex to ensure uniqueness
  const [channelValues, setChannelValues] = useState<Map<string, number[]>>(new Map());
  const [sceneName, setSceneName] = useState('');
  const [sceneDescription, setSceneDescription] = useState('');
  const [error, setError] = useState<string | null>(null);
  
  // Preview mode state
  const [previewMode, setPreviewMode] = useState(false);
  const [previewSessionId, setPreviewSessionId] = useState<string | null>(null);
  const [previewError, setPreviewError] = useState<string | null>(null);

  // Color picker state
  const [colorPickerOpen, setColorPickerOpen] = useState(false);
  const [selectedFixtureId, setSelectedFixtureId] = useState<string | null>(null);
  const [tempColor, setTempColor] = useState({ r: 255, g: 255, b: 255 });
  
  // Fixture management state
  const [showAddFixtures, setShowAddFixtures] = useState(false);
  const [selectedFixturesToAdd, setSelectedFixturesToAdd] = useState<Set<string>>(new Set());
  const [removedFixtures, setRemovedFixtures] = useState<Set<string>>(new Set());
  const [tempIdCounter, setTempIdCounter] = useState(0);
  const [showSortDropdown, setShowSortDropdown] = useState(false);

  // Helper function to format fixture information display
  const formatFixtureInfo = (fixture: FixtureInstance): string => {
    const parts = [
      `${fixture.manufacturer} ${fixture.model}`,
      `U${fixture.universe}:${fixture.startChannel}`
    ];
    
    if (fixture.modeName) {
      parts.push(fixture.modeName);
    }
    
    return parts.join(' • ');
  };

  const { data: sceneData, loading, refetch: refetchScene } = useQuery(GET_SCENE, {
    variables: { id: sceneId },
    skip: !sceneId,
    onCompleted: (data) => {
      if (data.scene) {
        // Initialize scene name and description
        setSceneName(data.scene.name);
        setSceneDescription(data.scene.description || '');
        
        // Initialize channel values map with fixture arrays
        const values = new Map<string, number[]>();
        data.scene.fixtureValues.forEach((fixtureValue: SceneFixtureValue) => {
          values.set(fixtureValue.fixture.id, fixtureValue.channelValues || []);
        });
        setChannelValues(values);
        
        // Reset fixture management state
        setRemovedFixtures(new Set());
        setSelectedFixturesToAdd(new Set());
      }
    },
  });

  const scene = sceneData?.scene;

  // Get all project fixtures to show available fixtures for adding
  const { data: projectFixturesData } = useQuery(GET_PROJECT_FIXTURES, {
    variables: { projectId: scene?.project?.id },
    skip: !scene?.project?.id,
  });

  const [updateScene, { loading: updating }] = useMutation(UPDATE_SCENE, {
    onCompleted: () => {
      onSceneUpdated();
      // Close the modal after successful save
      handleClose();
    },
    onError: (error) => {
      console.error('Update scene error:', error);
      if (error.graphQLErrors?.length > 0) {
        setError(error.graphQLErrors[0].message);
      } else if (error.networkError) {
        setError(`Network error: ${error.networkError.message}`);
      } else {
        setError(error.message);
      }
    },
  });

  const [startPreviewSession] = useMutation(START_PREVIEW_SESSION, {
    onCompleted: (data) => {
      setPreviewSessionId(data.startPreviewSession.id);
      setPreviewMode(true);
      setPreviewError(null);
    },
    onError: (error) => {
      console.error('Start preview session error:', error);
      setPreviewError(error.message);
      setPreviewMode(false);
    },
  });

  const [cancelPreviewSession] = useMutation(CANCEL_PREVIEW_SESSION, {
    onCompleted: () => {
      setPreviewSessionId(null);
      setPreviewMode(false);
      setPreviewError(null);
    },
    onError: (error) => {
      console.error('Cancel preview session error:', error);
      setPreviewError(error.message);
    },
  });

  const [updatePreviewChannel] = useMutation(UPDATE_PREVIEW_CHANNEL, {
    onError: (error) => {
      console.error('Update preview channel error:', error);
      // Don't show error for individual channel updates as they happen frequently
    },
  });

  const [initializePreviewWithScene] = useMutation(INITIALIZE_PREVIEW_WITH_SCENE, {
    onError: (error) => {
      console.error('Initialize preview with scene error:', error);
      setPreviewError(error.message);
    },
  });

  const [reorderSceneFixtures] = useMutation(REORDER_SCENE_FIXTURES, {
    onError: (error) => {
      console.error('Reorder scene fixtures error:', error);
      setError(`Failed to reorder fixtures: ${error.message}`);
    },
  });

  // Drag and drop sensors
  const sensors = useSensors(
    useSensor(PointerSensor),
    useSensor(KeyboardSensor, {
      coordinateGetter: sortableKeyboardCoordinates,
    })
  );

  // Ref to store timeout ID for debouncing
  const debounceTimeoutRef = useRef<NodeJS.Timeout>();

  // Debounced preview update function
  const debouncedPreviewUpdate = useCallback((fixtureId: string, channelIndex: number, value: number) => {
    if (!previewMode || !previewSessionId) return;
    
<<<<<<< HEAD
    const timeoutId = setTimeout(() => {
=======
    // Clear the previous timeout
    if (debounceTimeoutRef.current) {
      clearTimeout(debounceTimeoutRef.current);
    }
    
    // Set a new timeout
    debounceTimeoutRef.current = setTimeout(() => {
>>>>>>> 7b5f7158
      updatePreviewChannel({
        variables: {
          sessionId: previewSessionId,
          fixtureId,
          channelIndex,
          value,
        },
      });
    }, 50); // 50ms debounce for smooth real-time updates
<<<<<<< HEAD
    
    return () => clearTimeout(timeoutId);
=======
>>>>>>> 7b5f7158
  }, [previewMode, previewSessionId, updatePreviewChannel]);

  const handleChannelValueChange = (fixtureId: string, channelIndex: number, value: number) => {
    setChannelValues(prev => {
      const newValues = new Map(prev);
      const fixtureValues = [...(newValues.get(fixtureId) || [])];
      fixtureValues[channelIndex] = value;
      newValues.set(fixtureId, fixtureValues);
      return newValues;
    });

    // Send real-time update if preview mode is active
    if (previewMode && previewSessionId) {
      debouncedPreviewUpdate(fixtureId, channelIndex, value);
    }
  };

  // Color picker handlers
  const handleColorSwatchClick = (fixtureId: string) => {
    const fixtureValue = scene?.fixtureValues.find((fv: SceneFixtureValue) => fv.fixture.id === fixtureId);
    if (!fixtureValue) return;

    const channels = fixtureValue.fixture.channels.map((channelDef: InstanceChannel, index: number) => ({
      ...channelDef,
      value: channelValues.get(fixtureId)?.[index] ?? 0,
    }));

    // Get current color from channels
    const currentColor = channelValuesToRgb(channels);
    
    setSelectedFixtureId(fixtureId);
    setTempColor(currentColor);
    setColorPickerOpen(true);
  };

  const handleColorChange = (color: { r: number; g: number; b: number }) => {
    setTempColor(color);
    
    // Apply color in real-time for preview
    if (selectedFixtureId) {
      applyColorToFixture(selectedFixtureId, color, false);
    }
  };

  const handleColorSelect = (color: { r: number; g: number; b: number }) => {
    if (selectedFixtureId) {
      applyColorToFixture(selectedFixtureId, color, true);
    }
  };

  const applyColorToFixture = (fixtureId: string, color: { r: number; g: number; b: number }, _final: boolean) => {
    const fixtureValue = scene?.fixtureValues.find((fv: SceneFixtureValue) => fv.fixture.id === fixtureId);
    if (!fixtureValue) return;

    const channels = fixtureValue.fixture.channels.map((channelDef: InstanceChannel, index: number) => ({
      ...channelDef,
      value: channelValues.get(fixtureId)?.[index] ?? 0,
    }));

    // Convert RGB to channel values
    const newChannelValues = rgbToChannelValues(color, channels, true);

    // Collect all channel updates
    const channelUpdates: { channelIndex: number; value: number }[] = [];
    
    Object.entries(newChannelValues).forEach(([channelId, value]) => {
      const channelIndex = channels.findIndex((ch: InstanceChannel) => ch.id === channelId);
      if (channelIndex !== -1) {
        channelUpdates.push({ channelIndex, value });
      }
    });

    // Apply all channel changes to state
    setChannelValues(prev => {
      const newValues = new Map(prev);
      const fixtureValues = [...(newValues.get(fixtureId) || [])];
      channelUpdates.forEach(({ channelIndex, value }) => {
        fixtureValues[channelIndex] = value;
      });
      newValues.set(fixtureId, fixtureValues);
      return newValues;
    });

    // Send preview updates for all changed channels if in preview mode
    if (previewMode && previewSessionId) {
      // Send each channel update immediately without debouncing for color changes
      channelUpdates.forEach(({ channelIndex, value }) => {
        updatePreviewChannel({
          variables: {
            sessionId: previewSessionId,
            fixtureId,
            channelIndex,
            value,
          },
        });
      });
    }
  };

  // Helper to get available fixtures that aren't already in the scene
  const availableFixtures = useMemo(() => {
    if (!projectFixturesData?.project?.fixtures || !scene) return [];
    
    const sceneFixtureIds = new Set(
      scene.fixtureValues
        .filter((fv: SceneFixtureValue) => !removedFixtures.has(fv.fixture.id))
        .map((fv: SceneFixtureValue) => fv.fixture.id)
    );
    
    return projectFixturesData.project.fixtures.filter(
      (fixture: FixtureInstance) => !sceneFixtureIds.has(fixture.id)
    );
  }, [projectFixturesData, scene, removedFixtures]);

  // Helper to get the active fixtures in the scene (including newly added ones)
  const activeFixtureValues = useMemo(() => {
    if (!scene) return [];
    
    // Start with existing fixtures that haven't been removed
    const fixtures = scene.fixtureValues.filter(
      (fv: SceneFixtureValue) => !removedFixtures.has(fv.fixture.id)
    );
    
    // Add newly selected fixtures
    if (selectedFixturesToAdd.size > 0 && projectFixturesData?.project?.fixtures) {
      let counter = tempIdCounter;
      let nextSceneOrder = fixtures.length + 1; // Start from the next available position
      selectedFixturesToAdd.forEach(fixtureId => {
        const fixture = projectFixturesData.project.fixtures.find((f: FixtureInstance) => f.id === fixtureId);
        if (fixture) {
          // Create a new fixture value with default channel values
          const defaultValues = fixture.channels.map((ch: InstanceChannel) => ch.defaultValue || 0);
          fixtures.push({
            id: `temp-${counter++}-${fixtureId}`, // Temporary ID for new fixtures using counter
            fixture: fixture,
            channelValues: defaultValues,
            sceneOrder: nextSceneOrder++, // Use unique incrementing order values
          });
        }
      });
    }
    
    return fixtures;
  }, [scene, removedFixtures, selectedFixturesToAdd, projectFixturesData, tempIdCounter]);

  const handleRemoveFixture = (fixtureId: string) => {
    setRemovedFixtures(prev => new Set([...prev, fixtureId]));
    // Also remove from newly added if it was there
    setSelectedFixturesToAdd(prev => {
      const newSet = new Set(prev);
      newSet.delete(fixtureId);
      return newSet;
    });
  };

  const handleAddFixtures = () => {
    // Initialize channel values for newly added fixtures
    if (selectedFixturesToAdd.size > 0 && projectFixturesData?.project?.fixtures) {
      setChannelValues(prev => {
        const newMap = new Map(prev);
        selectedFixturesToAdd.forEach(fixtureId => {
          if (!newMap.has(fixtureId)) {
            const fixture = projectFixturesData.project.fixtures.find((f: FixtureInstance) => f.id === fixtureId);
            if (fixture) {
              const defaultValues = fixture.channels.map((ch: InstanceChannel) => ch.defaultValue || 0);
              newMap.set(fixtureId, defaultValues);
            }
          }
        });
        return newMap;
      });
      // Increment counter to ensure unique IDs for next batch
      setTempIdCounter(prev => prev + selectedFixturesToAdd.size);
    }
    // The fixtures are already being shown via activeFixtureValues
    // Just close the add fixtures panel
    setShowAddFixtures(false);
  };

  const handleSortFixtures = async (sortField: 'name' | 'manufacturer' | 'channel', sortOrder: 'asc' | 'desc') => {
    if (!scene) return;

    // Sort the active fixture values by the specified field
    const sortedFixtures = [...activeFixtureValues].sort((a, b) => {
      let valueA: string | number;
      let valueB: string | number;

      switch (sortField) {
        case 'name':
          valueA = a.fixture.name.toLowerCase();
          valueB = b.fixture.name.toLowerCase();
          break;
        case 'manufacturer':
          // Sort by manufacturer + model combined
          valueA = `${a.fixture.manufacturer} ${a.fixture.model}`.toLowerCase();
          valueB = `${b.fixture.manufacturer} ${b.fixture.model}`.toLowerCase();
          break;
        case 'channel':
          // Sort by universe first, then start channel
          valueA = a.fixture.universe * 1000 + a.fixture.startChannel;
          valueB = b.fixture.universe * 1000 + b.fixture.startChannel;
          break;
        default:
          return 0;
      }

      if (typeof valueA === 'string' && typeof valueB === 'string') {
        return sortOrder === 'asc' ? valueA.localeCompare(valueB) : valueB.localeCompare(valueA);
      } else {
        return sortOrder === 'asc' ? (valueA as number) - (valueB as number) : (valueB as number) - (valueA as number);
      }
    });

    // Create fixture orders for the sorted list
    const fixtureOrders = sortedFixtures.map((fv: SceneFixtureValue, index: number) => ({
      fixtureId: fv.fixture.id,
      order: index + 1,
    }));

    try {
      await reorderSceneFixtures({
        variables: {
          sceneId: scene.id,
          fixtureOrders,
        },
      });
      
      // Refresh scene data to get updated order
      await refetchScene();
    } catch (error) {
      console.error('Failed to sort scene fixtures:', error);
      setError(`Failed to sort fixtures: ${error instanceof Error ? error.message : 'Unknown error'}`);
    }
  };

  const handleDragEnd = async (event: DragEndEvent) => {
    const { active, over } = event;

    if (over && active.id !== over.id && scene) {
      const oldIndex = activeFixtureValues.findIndex((fv: SceneFixtureValue) => fv.fixture.id === active.id);
      const newIndex = activeFixtureValues.findIndex((fv: SceneFixtureValue) => fv.fixture.id === over.id);

      if (oldIndex !== -1 && newIndex !== -1) {
        // Create new order for all fixtures in the scene
        const newFixtureValues = arrayMove(activeFixtureValues, oldIndex, newIndex);
        
        // Update sceneOrder for all fixtures
        const fixtureOrders = (newFixtureValues as SceneFixtureValue[]).map((fv: SceneFixtureValue, index: number) => ({
          fixtureId: fv.fixture.id,
          order: index + 1,
        }));

        try {
          await reorderSceneFixtures({
            variables: {
              sceneId: scene.id,
              fixtureOrders,
            },
          });
          
          // Refresh scene data to get updated order
          await refetchScene();
          
          // Don't call onSceneUpdated here as it might trigger unwanted side effects
          // The scene data has been refetched which is all we need
        } catch (error) {
          console.error('Failed to reorder scene fixtures:', error);
          // Error is already handled by the mutation's onError handler
        }
      }
    }
  };

  const handleSubmit = (e: React.FormEvent) => {
    e.preventDefault();
    setError(null);

    if (!scene) return;

    // Build fixture values from active fixtures
    const fixtureValues = activeFixtureValues.map((fixtureValue: SceneFixtureValue) => ({
      fixtureId: fixtureValue.fixture.id,
      channelValues: channelValues.get(fixtureValue.fixture.id) || fixtureValue.channelValues || [],
    }));

    updateScene({
      variables: {
        id: scene.id,
        input: {
          name: sceneName,
          description: sceneDescription || undefined,
          fixtureValues,
        },
      },
    });
  };

  // Helper function to apply all current scene values to preview
  const applyAllChannelValuesToPreview = async (sessionId: string) => {
    if (!scene) return;

    try {
      await initializePreviewWithScene({
        variables: {
          sessionId,
          sceneId: scene.id,
        },
      });
    } catch (error) {
      console.error('Error initializing preview with scene:', error);
      setPreviewError('Failed to initialize preview with scene values');
    }
  };

  const handleTogglePreview = async () => {
    if (previewMode && previewSessionId) {
      // Cancel preview session
      await cancelPreviewSession({
        variables: { sessionId: previewSessionId },
      });
    } else if (scene?.project?.id) {
      // Start preview session
      const result = await startPreviewSession({
        variables: { projectId: scene.project.id },
      });
      
      // Apply all current scene values to the preview session
      if (result.data?.startPreviewSession?.id) {
        await applyAllChannelValuesToPreview(result.data.startPreviewSession.id);
      }
    }
  };

  const handleClose = async () => {
    // Cancel preview session if active
    if (previewMode && previewSessionId) {
      await cancelPreviewSession({
        variables: { sessionId: previewSessionId },
      });
    }
    
    setChannelValues(new Map());
    setSceneName('');
    setSceneDescription('');
    setError(null);
    setPreviewError(null);
    setShowAddFixtures(false);
    setSelectedFixturesToAdd(new Set());
    setRemovedFixtures(new Set());
    setTempIdCounter(0);
    setShowSortDropdown(false);
    onClose();
  };

  if (!isOpen || !sceneId) return null;

  return (
    // Scene editor modal - z-40 (background layer, behind color picker modal which uses z-50)
    <div className="fixed inset-0 overflow-y-auto z-40">
      <div className="flex min-h-screen items-center justify-center px-4 pt-4 pb-20 text-center sm:block sm:p-0">
        <div className="fixed inset-0 bg-gray-500 bg-opacity-75 transition-opacity" onClick={handleClose} />

        <div className="inline-block align-bottom bg-white dark:bg-gray-800 rounded-lg px-4 pt-5 pb-4 text-left overflow-hidden shadow-xl transform transition-all sm:my-8 sm:align-middle sm:max-w-4xl sm:w-full sm:p-6">
          {loading ? (
            <div className="text-center py-8">
              <p className="text-gray-500 dark:text-gray-400">Loading scene...</p>
            </div>
          ) : !scene ? (
            <div className="text-center py-8">
              <p className="text-red-500">Scene not found</p>
            </div>
          ) : (
            <form onSubmit={handleSubmit}>
              <div className="mb-6">
                <h3 className="text-lg font-medium text-gray-900 dark:text-white mb-4">
                  Edit Scene
                </h3>
                
                <div className="space-y-4">
                  <div>
                    <label htmlFor="scene-name" className="block text-sm font-medium text-gray-700 dark:text-gray-300 mb-1">
                      Scene Name *
                    </label>
                    <input
                      id="scene-name"
                      type="text"
                      value={sceneName}
                      onChange={(e) => setSceneName(e.target.value)}
                      placeholder="Enter scene name..."
                      required
                      className="block w-full rounded-md border-gray-300 shadow-sm focus:border-blue-500 focus:ring-blue-500 sm:text-sm dark:bg-gray-700 dark:border-gray-600 dark:text-white"
                    />
                  </div>

                  <div>
                    <label htmlFor="scene-description" className="block text-sm font-medium text-gray-700 dark:text-gray-300 mb-1">
                      Description
                    </label>
                    <textarea
                      id="scene-description"
                      value={sceneDescription}
                      onChange={(e) => setSceneDescription(e.target.value)}
                      placeholder="Optional description..."
                      rows={2}
                      className="block w-full rounded-md border-gray-300 shadow-sm focus:border-blue-500 focus:ring-blue-500 sm:text-sm dark:bg-gray-700 dark:border-gray-600 dark:text-white"
                    />
                  </div>

                  {/* Preview Mode Toggle */}
                  <div className="flex items-center justify-between p-4 bg-gray-50 dark:bg-gray-700/50 rounded-lg border border-gray-200 dark:border-gray-600">
                    <div className="flex items-center space-x-3">
                      <div className={`w-3 h-3 rounded-full ${previewMode ? 'bg-green-400 animate-pulse' : 'bg-gray-400'}`} />
                      <div>
                        <h4 className="text-sm font-medium text-gray-900 dark:text-white">
                          Live Preview Mode
                        </h4>
                        <p className="text-xs text-gray-500 dark:text-gray-400">
                          {previewMode 
                            ? 'Changes are sent to DMX output in real-time' 
                            : 'Enable to see changes live while editing'
                          }
                        </p>
                      </div>
                    </div>
                    <button
                      type="button"
                      onClick={handleTogglePreview}
                      className={`relative inline-flex h-6 w-11 flex-shrink-0 cursor-pointer rounded-full border-2 border-transparent transition-colors duration-200 ease-in-out focus:outline-none focus:ring-2 focus:ring-blue-500 focus:ring-offset-2 ${
                        previewMode ? 'bg-blue-600' : 'bg-gray-200 dark:bg-gray-600'
                      }`}
                    >
                      <span
                        className={`pointer-events-none inline-block h-5 w-5 transform rounded-full bg-white shadow ring-0 transition duration-200 ease-in-out ${
                          previewMode ? 'translate-x-5' : 'translate-x-0'
                        }`}
                      />
                    </button>
                  </div>
                </div>
              </div>

              {error && (
                <div className="mb-4 p-4 bg-red-50 dark:bg-red-900/20 border border-red-200 dark:border-red-800 rounded-lg">
                  <div className="flex">
                    <div className="flex-shrink-0">
                      <svg className="h-5 w-5 text-red-400" viewBox="0 0 20 20" fill="currentColor">
                        <path fillRule="evenodd" d="M10 18a8 8 0 100-16 8 8 0 000 16zM8.707 7.293a1 1 0 00-1.414 1.414L8.586 10l-1.293 1.293a1 1 0 101.414 1.414L10 11.414l1.293 1.293a1 1 0 001.414-1.414L11.414 10l1.293-1.293a1 1 0 00-1.414-1.414L10 8.586 8.707 7.293z" clipRule="evenodd" />
                      </svg>
                    </div>
                    <div className="ml-3">
                      <h3 className="text-sm font-medium text-red-800 dark:text-red-200">
                        Error updating scene
                      </h3>
                      <div className="mt-2 text-sm text-red-700 dark:text-red-300">
                        <p className="whitespace-pre-wrap select-all">{error}</p>
                      </div>
                    </div>
                  </div>
                </div>
              )}

              {previewError && (
                <div className="mb-4 p-4 bg-orange-50 dark:bg-orange-900/20 border border-orange-200 dark:border-orange-800 rounded-lg">
                  <div className="flex">
                    <div className="flex-shrink-0">
                      <svg className="h-5 w-5 text-orange-400" viewBox="0 0 20 20" fill="currentColor">
                        <path fillRule="evenodd" d="M8.485 2.495c.673-1.167 2.357-1.167 3.03 0l6.28 10.875c.673 1.167-.17 2.625-1.516 2.625H3.72c-1.347 0-2.189-1.458-1.515-2.625L8.485 2.495zM10 5a.75.75 0 01.75.75v3.5a.75.75 0 01-1.5 0v-3.5A.75.75 0 0110 5zm0 9a1 1 0 100-2 1 1 0 000 2z" clipRule="evenodd" />
                      </svg>
                    </div>
                    <div className="ml-3">
                      <h3 className="text-sm font-medium text-orange-800 dark:text-orange-200">
                        Preview mode error
                      </h3>
                      <div className="mt-2 text-sm text-orange-700 dark:text-orange-300">
                        <p>{previewError}</p>
                      </div>
                    </div>
                  </div>
                </div>
              )}

              <div className="mb-4 flex items-center justify-between">
                <div className="text-sm text-gray-600 dark:text-gray-400">
                  Total fixtures in scene: {activeFixtureValues.length}
                </div>
                <div className="flex items-center gap-2">
                  {/* Sort dropdown */}
                  <div className="relative">
                    <button
                      type="button"
                      onClick={() => setShowSortDropdown(!showSortDropdown)}
                      className="inline-flex items-center px-2 py-1 text-xs font-medium rounded text-gray-600 bg-gray-100 hover:bg-gray-200 dark:bg-gray-700 dark:text-gray-300 dark:hover:bg-gray-600 transition-colors"
                      title="Sort fixtures"
                    >
                      <svg className="w-3 h-3 mr-1" fill="none" stroke="currentColor" viewBox="0 0 24 24">
                        <path strokeLinecap="round" strokeLinejoin="round" strokeWidth={2} d="M3 7v10a2 2 0 002 2h14a2 2 0 002-2V9a2 2 0 00-2-2H5a2 2 0 00-2-2v0a2 2 0 012-2h14a2 2 0 012 2v0" />
                      </svg>
                      Sort
                      <svg className="w-3 h-3 ml-1" fill="none" stroke="currentColor" viewBox="0 0 24 24">
                        <path strokeLinecap="round" strokeLinejoin="round" strokeWidth={2} d="M19 9l-7 7-7-7" />
                      </svg>
                    </button>
                    
                    {showSortDropdown && (
                      <div className="absolute right-0 z-10 mt-2 w-48 bg-white dark:bg-gray-800 rounded-md shadow-lg ring-1 ring-black ring-opacity-5 dark:ring-gray-600">
                        <div className="py-1" role="menu">
                          {/* Sort by Name */}
                          <button
                            type="button"
                            onClick={() => { handleSortFixtures('name', 'asc'); setShowSortDropdown(false); }}
                            className="flex items-center w-full px-4 py-2 text-xs text-gray-700 dark:text-gray-300 hover:bg-gray-100 dark:hover:bg-gray-700"
                          >
                            <svg className="w-3 h-3 mr-2" fill="none" stroke="currentColor" viewBox="0 0 24 24">
                              <path strokeLinecap="round" strokeLinejoin="round" strokeWidth={2} d="M3 4h13M3 8h9m-9 4h9m0 0l4-4m0 4l4 4M3 16h6m-6 4h6" />
                            </svg>
                            Name (A-Z)
                          </button>
                          <button
                            type="button"
                            onClick={() => { handleSortFixtures('name', 'desc'); setShowSortDropdown(false); }}
                            className="flex items-center w-full px-4 py-2 text-xs text-gray-700 dark:text-gray-300 hover:bg-gray-100 dark:hover:bg-gray-700"
                          >
                            <svg className="w-3 h-3 mr-2" fill="none" stroke="currentColor" viewBox="0 0 24 24">
                              <path strokeLinecap="round" strokeLinejoin="round" strokeWidth={2} d="M3 4h6m0 0V2m0 2v2m0-2h9M3 8h9m-9 4h9m0 0l4-4m0 4l4 4M3 16h13M3 20h9" />
                            </svg>
                            Name (Z-A)
                          </button>
                          
                          {/* Sort by Manufacturer/Model */}
                          <button
                            type="button"
                            onClick={() => { handleSortFixtures('manufacturer', 'asc'); setShowSortDropdown(false); }}
                            className="flex items-center w-full px-4 py-2 text-xs text-gray-700 dark:text-gray-300 hover:bg-gray-100 dark:hover:bg-gray-700"
                          >
                            <svg className="w-3 h-3 mr-2" fill="none" stroke="currentColor" viewBox="0 0 24 24">
                              <path strokeLinecap="round" strokeLinejoin="round" strokeWidth={2} d="M19.428 15.428a2 2 0 00-1.022-.547l-2.387-.477a6 6 0 00-3.86.517l-.318.158a6 6 0 01-3.86.517L6.05 15.21a2 2 0 00-1.806.547M8 4h8l-1 1v5.172a2 2 0 00.586 1.414l5 5c1.26 1.26.367 3.414-1.415 3.414H4.828c-1.782 0-2.674-2.154-1.414-3.414l5-5A2 2 0 009 10.172V5L8 4z" />
                            </svg>
                            Manufacturer (A-Z)
                          </button>
                          <button
                            type="button"
                            onClick={() => { handleSortFixtures('manufacturer', 'desc'); setShowSortDropdown(false); }}
                            className="flex items-center w-full px-4 py-2 text-xs text-gray-700 dark:text-gray-300 hover:bg-gray-100 dark:hover:bg-gray-700"
                          >
                            <svg className="w-3 h-3 mr-2" fill="none" stroke="currentColor" viewBox="0 0 24 24">
                              <path strokeLinecap="round" strokeLinejoin="round" strokeWidth={2} d="M19.428 15.428a2 2 0 00-1.022-.547l-2.387-.477a6 6 0 00-3.86.517l-.318.158a6 6 0 01-3.86.517L6.05 15.21a2 2 0 00-1.806.547M8 4h8l-1 1v5.172a2 2 0 00.586 1.414l5 5c1.26 1.26.367 3.414-1.415 3.414H4.828c-1.782 0-2.674-2.154-1.414-3.414l5-5A2 2 0 009 10.172V5L8 4z" />
                            </svg>
                            Manufacturer (Z-A)
                          </button>
                          
                          {/* Sort by Channel */}
                          <button
                            type="button"
                            onClick={() => { handleSortFixtures('channel', 'asc'); setShowSortDropdown(false); }}
                            className="flex items-center w-full px-4 py-2 text-xs text-gray-700 dark:text-gray-300 hover:bg-gray-100 dark:hover:bg-gray-700"
                          >
                            <svg className="w-3 h-3 mr-2" fill="none" stroke="currentColor" viewBox="0 0 24 24">
                              <path strokeLinecap="round" strokeLinejoin="round" strokeWidth={2} d="M7 16V4m0 0L3 8m4-4l4 4m6 0v12m0 0l4-4m-4 4l-4-4" />
                            </svg>
                            Channel (Low-High)
                          </button>
                          <button
                            type="button"
                            onClick={() => { handleSortFixtures('channel', 'desc'); setShowSortDropdown(false); }}
                            className="flex items-center w-full px-4 py-2 text-xs text-gray-700 dark:text-gray-300 hover:bg-gray-100 dark:hover:bg-gray-700"
                          >
                            <svg className="w-3 h-3 mr-2" fill="none" stroke="currentColor" viewBox="0 0 24 24">
                              <path strokeLinecap="round" strokeLinejoin="round" strokeWidth={2} d="M17 8V20m0 0l4-4m-4 4l-4-4m-6-8v12m0 0L3 16m4 4l4-4" />
                            </svg>
                            Channel (High-Low)
                          </button>
                        </div>
                      </div>
                    )}
                  </div>
                  
                  <button
                    type="button"
                    onClick={() => setShowAddFixtures(!showAddFixtures)}
                    className="inline-flex items-center px-3 py-1.5 text-sm font-medium rounded-md text-blue-600 bg-blue-50 hover:bg-blue-100 dark:bg-blue-900/20 dark:text-blue-400 dark:hover:bg-blue-900/30 transition-colors"
                  >
                    <svg className="w-4 h-4 mr-1.5" fill="none" stroke="currentColor" viewBox="0 0 24 24">
                      <path strokeLinecap="round" strokeLinejoin="round" strokeWidth={2} d="M12 4v16m8-8H4" />
                    </svg>
                    Add Fixtures
                  </button>
                </div>
              </div>

              {/* Add Fixtures Panel */}
              {showAddFixtures && (
                <div className="mb-4 p-4 bg-gray-50 dark:bg-gray-700/50 rounded-lg border border-gray-200 dark:border-gray-600">
                  <h4 className="text-sm font-medium text-gray-900 dark:text-white mb-3">Available Fixtures</h4>
                  {availableFixtures.length === 0 ? (
                    <p className="text-sm text-gray-500 dark:text-gray-400">All project fixtures are already in this scene</p>
                  ) : (
                    <>
                      <div className="max-h-48 overflow-y-auto mb-3 space-y-2">
                        {availableFixtures.map((fixture: FixtureInstance) => (
                          <label
                            key={fixture.id}
                            className="flex items-center p-2 hover:bg-gray-100 dark:hover:bg-gray-600/50 rounded cursor-pointer"
                          >
                            <input
                              type="checkbox"
                              checked={selectedFixturesToAdd.has(fixture.id)}
                              onChange={(e) => {
                                setSelectedFixturesToAdd(prev => {
                                  const newSet = new Set(prev);
                                  if (e.target.checked) {
                                    newSet.add(fixture.id);
                                  } else {
                                    newSet.delete(fixture.id);
                                  }
                                  return newSet;
                                });
                              }}
                              className="mr-3 rounded border-gray-300 text-blue-600 focus:ring-blue-500"
                            />
                            <div className="flex-1">
                              <div className="text-sm font-medium text-gray-900 dark:text-white">
                                {fixture.name}
                              </div>
                              <div className="text-xs text-gray-500 dark:text-gray-400">
                                {formatFixtureInfo(fixture)}
                              </div>
                            </div>
                          </label>
                        ))}
                      </div>
                      <div className="flex justify-end space-x-2">
                        <button
                          type="button"
                          onClick={() => {
                            setShowAddFixtures(false);
                            setSelectedFixturesToAdd(new Set());
                          }}
                          className="px-3 py-1.5 text-sm font-medium text-gray-700 bg-white border border-gray-300 rounded-md hover:bg-gray-50 dark:bg-gray-700 dark:text-gray-300 dark:border-gray-600 dark:hover:bg-gray-600"
                        >
                          Cancel
                        </button>
                        <button
                          type="button"
                          onClick={handleAddFixtures}
                          disabled={selectedFixturesToAdd.size === 0}
                          className="px-3 py-1.5 text-sm font-medium text-white bg-blue-600 rounded-md hover:bg-blue-700 disabled:opacity-50 disabled:cursor-not-allowed"
                        >
                          Add {selectedFixturesToAdd.size > 0 && `(${selectedFixturesToAdd.size})`}
                        </button>
                      </div>
                    </>
                  )}
                </div>
              )}
              
              <div className="max-h-[60vh] overflow-y-auto mb-6 border border-gray-200 dark:border-gray-700 rounded-lg">
                <DndContext
                  sensors={sensors}
                  collisionDetection={closestCenter}
                  onDragEnd={handleDragEnd}
                >
                  <SortableContext 
                    items={activeFixtureValues.map((fv: SceneFixtureValue) => fv.fixture.id)} 
                    strategy={verticalListSortingStrategy}
                  >
                    <div className="divide-y divide-gray-200 dark:divide-gray-700">
                      {activeFixtureValues.map((fixtureValue: SceneFixtureValue, index: number) => (
                        <SortableFixtureRow
                          key={`${fixtureValue.id}-${index}`}
                          fixtureValue={fixtureValue}
                          index={index}
                          channelValues={channelValues}
                          formatFixtureInfo={formatFixtureInfo}
                          handleChannelValueChange={handleChannelValueChange}
                          handleColorSwatchClick={handleColorSwatchClick}
                          handleRemoveFixture={handleRemoveFixture}
                        />
                      ))}
                    </div>
                  </SortableContext>
                </DndContext>
              </div>

              <div className="flex space-x-3 justify-end">
                <button
                  type="button"
                  onClick={handleClose}
                  className="inline-flex justify-center rounded-md border border-gray-300 bg-white px-4 py-2 text-sm font-medium text-gray-700 hover:bg-gray-50 focus:outline-none focus:ring-2 focus:ring-blue-500 focus:ring-offset-2 dark:bg-gray-700 dark:text-gray-300 dark:border-gray-600 dark:hover:bg-gray-600"
                >
                  Cancel
                </button>
                <button
                  type="submit"
                  disabled={updating || !sceneName.trim()}
                  className="inline-flex justify-center rounded-md border border-transparent bg-blue-600 px-4 py-2 text-sm font-medium text-white hover:bg-blue-700 focus:outline-none focus:ring-2 focus:ring-blue-500 focus:ring-offset-2 disabled:opacity-50 disabled:cursor-not-allowed"
                >
                  {updating ? 'Saving...' : 'Save Changes'}
                </button>
              </div>
            </form>
          )}
        </div>
      </div>
      
      {/* Color Picker Modal */}
      <ColorPickerModal
        isOpen={colorPickerOpen}
        onClose={() => setColorPickerOpen(false)}
        currentColor={tempColor}
        onColorChange={handleColorChange}
        onColorSelect={handleColorSelect}
      />
    </div>
  );
}<|MERGE_RESOLUTION|>--- conflicted
+++ resolved
@@ -500,9 +500,6 @@
   const debouncedPreviewUpdate = useCallback((fixtureId: string, channelIndex: number, value: number) => {
     if (!previewMode || !previewSessionId) return;
     
-<<<<<<< HEAD
-    const timeoutId = setTimeout(() => {
-=======
     // Clear the previous timeout
     if (debounceTimeoutRef.current) {
       clearTimeout(debounceTimeoutRef.current);
@@ -510,7 +507,6 @@
     
     // Set a new timeout
     debounceTimeoutRef.current = setTimeout(() => {
->>>>>>> 7b5f7158
       updatePreviewChannel({
         variables: {
           sessionId: previewSessionId,
@@ -520,11 +516,6 @@
         },
       });
     }, 50); // 50ms debounce for smooth real-time updates
-<<<<<<< HEAD
-    
-    return () => clearTimeout(timeoutId);
-=======
->>>>>>> 7b5f7158
   }, [previewMode, previewSessionId, updatePreviewChannel]);
 
   const handleChannelValueChange = (fixtureId: string, channelIndex: number, value: number) => {

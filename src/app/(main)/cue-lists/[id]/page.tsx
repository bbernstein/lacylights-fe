--- conflicted
+++ resolved
@@ -5,13 +5,8 @@
   params: Promise<{ id: string }>;
 }
 
-<<<<<<< HEAD
-// Allow dynamic params for dev mode
-export const dynamicParams = true;
-=======
 // Must be false for static export (actual cue list ID handled client-side from URL)
 export const dynamicParams = false;
->>>>>>> beaf84fb
 
 // Generate static params for static export
 // We must return at least one param for static export to work
